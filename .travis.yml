sudo: required
language: python
services:
  - docker
python:
  - "2.7"

addons:
  hosts:
    - openam.example.com

before_install:
- sudo apt-get -qq update
- sudo apt-get install -o Dpkg::Options::="--force-confold" --force-yes -y docker-engine

install:
- pip install pep8 pep257 coverage

<<<<<<< HEAD
before_script:
=======
script:
- cat /etc/hosts
>>>>>>> da0202cc
- pep8 openam --ignore=E501
- pep257 openam
- coverage report -m --fail-under=85

script:
- bash scripts/start_docker.sh 12.0.0
- sleep 5
- python setup.py test
- bash scripts/stop_docker.sh
- bash scripts/start_docker.sh 13.0.0
- sleep 5
- python setup.py test
- bash scripts/stop_docker.sh<|MERGE_RESOLUTION|>--- conflicted
+++ resolved
@@ -16,15 +16,10 @@
 install:
 - pip install pep8 pep257 coverage
 
-<<<<<<< HEAD
 before_script:
-=======
-script:
-- cat /etc/hosts
->>>>>>> da0202cc
+- coverage report -m --fail-under=85
 - pep8 openam --ignore=E501
 - pep257 openam
-- coverage report -m --fail-under=85
 
 script:
 - bash scripts/start_docker.sh 12.0.0
